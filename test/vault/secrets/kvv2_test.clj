(ns vault.secrets.kvv2-test
  (:require
    [clojure.test :refer [testing deftest is]]
    [vault.client.api-util :as api-util]
    [vault.client.http :as http-client]
    [vault.client.mock-test :as mock-test]
    [vault.core :as vault]
    [vault.secrets.kvv2 :as vault-kvv2])
  (:import
    (clojure.lang
      ExceptionInfo)))


(deftest write-config!-test
  (let [mount "mount"
        token-passed-in "fake-token"
        vault-url "https://vault.example.amperity.com"
        client (http-client/http-client vault-url)
        new-config {:max_versions 5
                    :cas_required false
                    :delete_version_after "3h25m19s"}]
    (vault/authenticate! client :token token-passed-in)
    (testing "Write config sends correct request and returns true on valid call"
      (with-redefs
        [clj-http.client/request
         (fn [req]
           (is (= :post (:method req)))
           (is (= (str vault-url "/v1/" mount "/config") (:url req)))
           (is (= token-passed-in (get (:headers req) "X-Vault-Token")))
           (is (= new-config (:form-params req)))
           {:status 204})]
        (is (true? (vault-kvv2/write-config! client mount new-config)))))))


(deftest read-config-test
  (let [config {:max_versions 5
                :cas_required false
                :delete_version_after "3h25m19s"}
        mount "mount"
        token-passed-in "fake-token"
        vault-url "https://vault.example.amperity.com"
        client (http-client/http-client vault-url)]
    (vault/authenticate! client :token token-passed-in)
    (testing "Read config sends correct request and returns the config with valid call"
      (with-redefs
        [clj-http.client/request
         (fn [req]
           (is (= :get (:method req)))
           (is (= (str vault-url "/v1/" mount "/config") (:url req)))
           (is (= token-passed-in (get (:headers req) "X-Vault-Token")))
           {:body {:data config}})]
        (is (= config (vault-kvv2/read-config client mount)))))))


(deftest read-test
  (let [lookup-response-valid-path {:data {:data     {:foo "bar"}
                                           :metadata {:created_time  "2018-03-22T02:24:06.945319214Z"
                                                      :deletion_time ""
                                                      :destroyed     false
                                                      :version       1}}}
        mount "mount"
        path-passed-in "path/passed/in"
        token-passed-in "fake-token"
        vault-url "https://vault.example.amperity.com"
        client (http-client/http-client vault-url)]
    (vault/authenticate! client :token token-passed-in)
    (testing "Read secrets sends correct request and responds correctly if secret is successfully located"
      (with-redefs
        [clj-http.client/request
         (fn [req]
           (is (= :get (:method req)))
           (is (= (str vault-url "/v1/" mount "/data/" path-passed-in) (:url req)))
           (is (= token-passed-in (get (:headers req) "X-Vault-Token")))
           {:body lookup-response-valid-path})]
        (is (= {:foo "bar"} (vault-kvv2/read-secret client mount path-passed-in)))))
    (testing "Read secrets sends correct request and responds correctly if no secret is found"
      (with-redefs
        [clj-http.client/request
         (fn [req]
           (is (= :get (:method req)))
           (is (= (str vault-url "/v1/" mount "/data/different/path") (:url req)))
           (is (= token-passed-in (get (:headers req) "X-Vault-Token")))
           (throw (ex-info "not found" {:errors [] :status 404 :type :vault.client.api-util/api-error})))]
        (try
          (is (= {:default-val :is-here}
                 (vault-kvv2/read-secret
                   client
                   mount
                   "different/path"
                   {:not-found {:default-val :is-here}})))

          (vault-kvv2/read-secret client mount "different/path")
          (is false)
          (catch ExceptionInfo e
            (is (= {:errors nil
                    :status 404
                    :type   ::api-util/api-error}
                   (ex-data e)))))))))


(deftest write!-test
  (let [create-success {:data {:created_time  "2018-03-22T02:24:06.945319214Z"
                               :deletion_time ""
                               :destroyed     false
                               :version       1}}
        write-data {:foo "bar"
                    :zip "zap"}
        mount "mount"
        path-passed-in "path/passed/in"
        token-passed-in "fake-token"
        vault-url "https://vault.example.amperity.com"
        client (http-client/http-client vault-url)]
    (vault/authenticate! client :token token-passed-in)
    (testing "Write secrets sends correct request and returns true upon success"
      (with-redefs
        [clj-http.client/request
         (fn [req]
           (is (= :post (:method req)))
           (is (= (str vault-url "/v1/" mount "/data/" path-passed-in) (:url req)))
           (is (= token-passed-in (get (:headers req) "X-Vault-Token")))
           (is (= {:data write-data}
                  (:form-params req)))
           {:body create-success
            :status 200})]
        (is (= (:data create-success) (vault-kvv2/write-secret! client mount path-passed-in write-data)))))
    (testing "Write secrets sends correct request and returns false upon failure"
      (with-redefs
        [clj-http.client/request
         (fn [req]
           (is (= :post (:method req)))
           (is (= (str vault-url "/v1/" mount "/data/other-path") (:url req)))
           (is (= token-passed-in (get (:headers req) "X-Vault-Token")))
           (is (= {:data write-data}
                  (:form-params req)))
           {:errors []
            :status 404})]
        (is (false? (vault-kvv2/write-secret! client mount "other-path" write-data)))))))


(deftest delete-test
  (let [mount "mount"
        path-passed-in "path/passed/in"
        token-passed-in "fake-token"
        vault-url "https://vault.example.amperity.com"
        client (http-client/http-client vault-url)]
    (vault/authenticate! client :token token-passed-in)
    (testing "delete secrets send correct request and returns true upon success when no versions passed in"
      (with-redefs
        [clj-http.client/request
         (fn [req]
           (is (= :delete (:method req)))
           (is (= (str vault-url "/v1/" mount "/data/" path-passed-in) (:url req)))
           (is (= token-passed-in (get (:headers req) "X-Vault-Token")))
           {:status 204})]
        (is (true? (vault-kvv2/delete-secret! client mount path-passed-in))
            (is (true? (vault-kvv2/delete-secret! client mount path-passed-in []))))
        (testing "delete secrets send correct request and returns false upon failure when no versions passed in"
          (with-redefs
            [clj-http.client/request
             (fn [req]
               (is (= :delete (:method req)))
               (is (= (str vault-url "/v1/" mount "/data/" path-passed-in) (:url req)))
               (is (= token-passed-in (get (:headers req) "X-Vault-Token")))
               {:status 404})]
            (is (false? (vault-kvv2/delete-secret! client mount path-passed-in)))))
        (testing "delete secrets send correct request and returns true upon success when multiple versions passed in"
          (with-redefs
            [clj-http.client/request
             (fn [req]
               (is (= :post (:method req)))
               (is (= (str vault-url "/v1/" mount "/delete/" path-passed-in) (:url req)))
               (is (= token-passed-in (get (:headers req) "X-Vault-Token")))
               (is (= {:versions [12 14 147]} (:form-params req)))
               {:status 204})]
            (is (true? (vault-kvv2/delete-secret! client mount path-passed-in [12 14 147])))))
        (testing "delete secrets send correct request and returns false upon failure when multiple versions passed in"
          (with-redefs
            [clj-http.client/request
             (fn [req]
               (is (= :post (:method req)))
               (is (= (str vault-url "/v1/" mount "/delete/" path-passed-in) (:url req)))
               (is (= token-passed-in (get (:headers req) "X-Vault-Token")))
               (is (= {:versions [123]} (:form-params req)))
               {:status 404})]
            (is (false? (vault-kvv2/delete-secret! client mount path-passed-in [123])))))))))


<<<<<<< HEAD
(deftest destroy!-test
  (let [mount "mount"
        path-passed-in "path/passed/in"
        token-passed-in "fake-token"
        vault-url "https://vault.example.amperity.com"
        client (http-client/http-client vault-url)
        versions [1 2]]
    (vault/authenticate! client :token token-passed-in)
    (testing "Destroy secrets sends correct request and returns true upon success"
=======
(deftest read-metadata
  (let [data {:data
              {:created_time    "2018-03-22T02:24:06.945319214Z"
               :current_version 3
               :max_versions    0
               :oldest_version  0
               :updated_time    "2018-03-22T02:36:43.986212308Z"
               :versions        {:1 {:created_time  "2018-03-22T02:24:06.945319214Z"
                                     :deletion_time ""
                                     :destroyed     false}
                                 :2 {:created_time  "2018-03-22T02:36:33.954880664Z"
                                     :deletion_time ""
                                     :destroyed     false}
                                 :3 {:created_time  "2018-03-22T02:36:43.986212308Z"
                                     :deletion_time ""
                                     :destroyed     false}}}}
        mount "mount"
        path-passed-in "path/passed/in"
        token-passed-in "fake-token"
        vault-url "https://vault.example.amperity.com"
        client (http-client/http-client vault-url)]
    (vault/authenticate! client :token token-passed-in)
    (testing "Sends correct request and responds correctly upon success"
      (with-redefs
        [clj-http.client/request
         (fn [req]
           (is (= :get (:method req)))
           (is (= (str vault-url "/v1/" mount "/metadata/" path-passed-in) (:url req)))
           (is (= token-passed-in (get (:headers req) "X-Vault-Token")))
           {:body   data
            :status 200})]
        (is (= (:data data) (vault-kvv2/read-metadata client mount path-passed-in)))))
    (testing "Sends correct request and responds correctly when metadata not found"
      (with-redefs
        [clj-http.client/request
         (fn [req]
           (is (= :get (:method req)))
           (is (= (str vault-url "/v1/" mount "/metadata/" path-passed-in) (:url req)))
           (is (= token-passed-in (get (:headers req) "X-Vault-Token")))
           (throw (ex-info "not found" {:errors [] :status 404 :type :vault.client.api-util/api-error})))]
        (is (thrown? ExceptionInfo (vault-kvv2/read-metadata client mount path-passed-in {:force-read true})))
        (is (= 3 (vault-kvv2/read-metadata client mount path-passed-in {:not-found  3
                                                                        :force-read true})))))))


(deftest write-metadata
  (let [payload {:max_versions 5,
                 :cas_required false,
                 :delete_version_after "3h25m19s"}
        mount "mount"
        path-passed-in "path/passed/in"
        token-passed-in "fake-token"
        vault-url "https://vault.example.amperity.com"
        client (http-client/http-client vault-url)]
    (vault/authenticate! client :token token-passed-in)
    (testing "Write metadata sends correct request and responds with true upon success"
>>>>>>> 5135836a
      (with-redefs
        [clj-http.client/request
         (fn [req]
           (is (= :post (:method req)))
<<<<<<< HEAD
           (is (= (str vault-url "/v1/" mount "/destroy/" path-passed-in) (:url req)))
           (is (= token-passed-in (get (:headers req) "X-Vault-Token")))
           (is (= {:versions versions}
                  (:form-params req)))
           {:status 204})]
        (is (true? (vault-kvv2/destroy-secret! client mount path-passed-in versions)))))
    (testing "Destroy secrets sends correct request and returns false upon failure"
=======
           (is (= (str vault-url "/v1/" mount "/metadata/" path-passed-in) (:url req)))
           (is (= token-passed-in (get (:headers req) "X-Vault-Token")))
           (is (= payload (:form-params req)))
           {:status 204})]
        (is (true? (vault-kvv2/write-metadata! client mount path-passed-in payload)))))
    (testing "Write metadata sends correct request and responds with false upon failure"
>>>>>>> 5135836a
      (with-redefs
        [clj-http.client/request
         (fn [req]
           (is (= :post (:method req)))
<<<<<<< HEAD
           (is (= (str vault-url "/v1/" mount "/destroy/" path-passed-in) (:url req)))
           (is (= token-passed-in (get (:headers req) "X-Vault-Token")))
           (is (= {:versions [1]}
                  (:form-params req)))
           {:status 500})]
        (is (false? (vault-kvv2/destroy-secret! client mount path-passed-in [1])))))))


(deftest undelete-secret!-test
=======
           (is (= (str vault-url "/v1/" mount "/metadata/" path-passed-in) (:url req)))
           (is (= token-passed-in (get (:headers req) "X-Vault-Token")))
           (is (= payload (:form-params req)))
           {:status 500})]
        (is (false? (vault-kvv2/write-metadata! client mount path-passed-in payload)))))))


(deftest delete-metadata
>>>>>>> 5135836a
  (let [mount "mount"
        path-passed-in "path/passed/in"
        token-passed-in "fake-token"
        vault-url "https://vault.example.amperity.com"
<<<<<<< HEAD
        client (http-client/http-client vault-url)
        versions [1 2]]
    (vault/authenticate! client :token token-passed-in)
    (testing "Undelete secrets sends correct request and returns true upon success"
      (with-redefs
        [clj-http.client/request
         (fn [req]
           (is (= :post (:method req)))
           (is (= (str vault-url "/v1/" mount "/undelete/" path-passed-in) (:url req)))
           (is (= token-passed-in (get (:headers req) "X-Vault-Token")))
           (is (= {:versions versions}
                  (:form-params req)))
           {:status 204})]
        (is (true? (vault-kvv2/undelete-secret! client mount path-passed-in versions)))))
    (testing "Undelete secrets sends correct request and returns false upon failure"
      (with-redefs
        [clj-http.client/request
         (fn [req]
           (is (= :post (:method req)))
           (is (= (str vault-url "/v1/" mount "/undelete/" path-passed-in) (:url req)))
           (is (= token-passed-in (get (:headers req) "X-Vault-Token")))
           (is (= {:versions [1]}
                  (:form-params req)))
           {:status 500})]
        (is (false? (vault-kvv2/undelete-secret! client mount path-passed-in [1])))))))
=======
        client (http-client/http-client vault-url)]
    (vault/authenticate! client :token token-passed-in)
    (testing "Sends correct request and responds correctly upon success"
      (with-redefs
        [clj-http.client/request
         (fn [req]
           (is (= :delete (:method req)))
           (is (= (str vault-url "/v1/" mount "/metadata/" path-passed-in) (:url req)))
           (is (= token-passed-in (get (:headers req) "X-Vault-Token")))
           {:status 204})]
        (is (true? (vault-kvv2/delete-metadata! client mount path-passed-in)))))
    (testing "Sends correct request and responds correctly upon failure"
      (with-redefs
        [clj-http.client/request
         (fn [req]
           (is (= :delete (:method req)))
           (is (= (str vault-url "/v1/" mount "/metadata/" path-passed-in) (:url req)))
           (is (= token-passed-in (get (:headers req) "X-Vault-Token")))
           {:status 500})]
        (is (false? (vault-kvv2/delete-metadata! client mount path-passed-in)))))))
>>>>>>> 5135836a


;; -------- Mock Client -------------------------------------------------------

(defn mock-client-kvv2
  "Creates a mock client with the data in `vault/secrets/secret-fixture-kvv2.edn`"
  []
  (mock-test/mock-client-authenticated "vault/secrets/secret-fixture-kvv2.edn"))


(deftest mock-client-test
  (testing "Mock client can correctly read values it was initialized with"
    (is (= {:batman         "Bruce Wayne"
            :captain-marvel "Carol Danvers"}
           (vault-kvv2/read-secret (mock-client-kvv2) "mount" "identities"))))
  (testing "Mock client correctly responds with a 404 to reading non-existent paths"
    (is (thrown-with-msg? ExceptionInfo #"No such secret: mount/data/hello"
          (vault-kvv2/read-secret (mock-client-kvv2) "mount" "hello")))
    (is (thrown-with-msg? ExceptionInfo #"No such secret: mount/data/identities"
          (vault-kvv2/read-secret (vault/new-client "mock:-") "mount" "identities"))))
  (testing "Mock client can write/update and read data"
    (let [client (mock-client-kvv2)]
      (is (thrown-with-msg? ExceptionInfo #"No such secret: mount/data/hello"
            (vault-kvv2/read-secret client "mount" "hello")))
      (is (true? (vault-kvv2/write-secret! client "mount" "hello" {:and-i-say "goodbye"})))
      (is (true? (vault-kvv2/write-secret! client "mount" "identities" {:intersect "Chuck"})))
      (is (= {:and-i-say "goodbye"}
             (vault-kvv2/read-secret client "mount" "hello")))
      (is (= {:intersect       "Chuck"}
             (vault-kvv2/read-secret client "mount" "identities")))))
  (testing "Mock client can write and read config"
    (let [client (mock-client-kvv2)
          config {:max-versions 5
                  :cas_required false
                  :delete_version_after "3h23m19s"}]
      (is (thrown? ExceptionInfo
            (vault-kvv2/read-config client "mount")))
      (is (true? (vault-kvv2/write-config! client "mount" config)))
      (is (= config (vault-kvv2/read-config client "mount")))))
  (testing "Mock client can write and read metadata"
    (let [client (mock-client-kvv2)]
      (is (thrown? ExceptionInfo
            (vault-kvv2/read-metadata client "mount" "doesn't exist" {:force-read true})))
      (is (= {:created_time    "2018-03-22T02:24:06.945319214Z"
              :current_version 1
              :max_versions    0
              :oldest_version  0
              :updated_time    "2018-03-22T02:36:43.986212308Z"
              :versions        {:1 {:created_time  "2018-03-22T02:24:06.945319214Z"
                                    :deletion_time ""
                                    :destroyed     false}}}
             (vault-kvv2/read-metadata client "mount" "identities" {:force-read true})))
      (is (true? (vault-kvv2/delete-metadata! client "mount" "identities")))
      (is (thrown? ExceptionInfo
            (vault-kvv2/read-metadata client "mount" "identities" {:force-read true})))
      (is (true? (vault-kvv2/write-metadata! client "mount" "hello" {:max-versions 3})))
      (is (= 3 (:max-versions (vault-kvv2/read-metadata client "mount" "hello"))))
      (is (= 5 (vault-kvv2/read-metadata client "mount" "doesn't exist" {:force-read true
                                                                         :not-found 5})))))
  (testing "Mock client returns true if path is found on delete for secret, false if not when no versions specified"
    (let [client (mock-client-kvv2)]
      (is (true? (vault-kvv2/delete-secret! client "mount" "identities")))
      (is (false? (vault-kvv2/delete-secret! client "mount" "eggsactly")))))
  (testing "Mock client always returns true on delete for secret when versions specified"
    (let [client (mock-client-kvv2)]
      (is (true? (vault-kvv2/delete-secret! client "mount" "identities" [1])))
      (is (true? (vault-kvv2/delete-secret! client "mount" "eggsactly" [4 5 6])))))
  (testing "Mock client does not crash upon destroy"
    (is (true? (vault-kvv2/destroy-secret! (mock-client-kvv2) "mount" "identities" [1]))))
  (testing "Mock client does not crash upon undelete"
    (is (true? (vault-kvv2/undelete-secret! (mock-client-kvv2) "mount" "identities" [1])))))<|MERGE_RESOLUTION|>--- conflicted
+++ resolved
@@ -185,18 +185,7 @@
             (is (false? (vault-kvv2/delete-secret! client mount path-passed-in [123])))))))))
 
 
-<<<<<<< HEAD
-(deftest destroy!-test
-  (let [mount "mount"
-        path-passed-in "path/passed/in"
-        token-passed-in "fake-token"
-        vault-url "https://vault.example.amperity.com"
-        client (http-client/http-client vault-url)
-        versions [1 2]]
-    (vault/authenticate! client :token token-passed-in)
-    (testing "Destroy secrets sends correct request and returns true upon success"
-=======
-(deftest read-metadata
+(deftest read-metadata-test
   (let [data {:data
               {:created_time    "2018-03-22T02:24:06.945319214Z"
                :current_version 3
@@ -241,7 +230,7 @@
                                                                         :force-read true})))))))
 
 
-(deftest write-metadata
+(deftest write-metadata-test
   (let [payload {:max_versions 5,
                  :cas_required false,
                  :delete_version_after "3h25m19s"}
@@ -252,42 +241,20 @@
         client (http-client/http-client vault-url)]
     (vault/authenticate! client :token token-passed-in)
     (testing "Write metadata sends correct request and responds with true upon success"
->>>>>>> 5135836a
-      (with-redefs
-        [clj-http.client/request
-         (fn [req]
-           (is (= :post (:method req)))
-<<<<<<< HEAD
-           (is (= (str vault-url "/v1/" mount "/destroy/" path-passed-in) (:url req)))
-           (is (= token-passed-in (get (:headers req) "X-Vault-Token")))
-           (is (= {:versions versions}
-                  (:form-params req)))
-           {:status 204})]
-        (is (true? (vault-kvv2/destroy-secret! client mount path-passed-in versions)))))
-    (testing "Destroy secrets sends correct request and returns false upon failure"
-=======
+      (with-redefs
+        [clj-http.client/request
+         (fn [req]
+           (is (= :post (:method req)))
            (is (= (str vault-url "/v1/" mount "/metadata/" path-passed-in) (:url req)))
            (is (= token-passed-in (get (:headers req) "X-Vault-Token")))
            (is (= payload (:form-params req)))
            {:status 204})]
         (is (true? (vault-kvv2/write-metadata! client mount path-passed-in payload)))))
     (testing "Write metadata sends correct request and responds with false upon failure"
->>>>>>> 5135836a
-      (with-redefs
-        [clj-http.client/request
-         (fn [req]
-           (is (= :post (:method req)))
-<<<<<<< HEAD
-           (is (= (str vault-url "/v1/" mount "/destroy/" path-passed-in) (:url req)))
-           (is (= token-passed-in (get (:headers req) "X-Vault-Token")))
-           (is (= {:versions [1]}
-                  (:form-params req)))
-           {:status 500})]
-        (is (false? (vault-kvv2/destroy-secret! client mount path-passed-in [1])))))))
-
-
-(deftest undelete-secret!-test
-=======
+      (with-redefs
+        [clj-http.client/request
+         (fn [req]
+           (is (= :post (:method req)))
            (is (= (str vault-url "/v1/" mount "/metadata/" path-passed-in) (:url req)))
            (is (= token-passed-in (get (:headers req) "X-Vault-Token")))
            (is (= payload (:form-params req)))
@@ -295,16 +262,73 @@
         (is (false? (vault-kvv2/write-metadata! client mount path-passed-in payload)))))))
 
 
-(deftest delete-metadata
->>>>>>> 5135836a
+(deftest delete-metadata-test
   (let [mount "mount"
         path-passed-in "path/passed/in"
         token-passed-in "fake-token"
         vault-url "https://vault.example.amperity.com"
-<<<<<<< HEAD
+        client (http-client/http-client vault-url)]
+    (vault/authenticate! client :token token-passed-in)
+    (testing "Sends correct request and responds correctly upon success"
+      (with-redefs
+        [clj-http.client/request
+         (fn [req]
+           (is (= :delete (:method req)))
+           (is (= (str vault-url "/v1/" mount "/metadata/" path-passed-in) (:url req)))
+           (is (= token-passed-in (get (:headers req) "X-Vault-Token")))
+           {:status 204})]
+        (is (true? (vault-kvv2/delete-metadata! client mount path-passed-in)))))
+    (testing "Sends correct request and responds correctly upon failure"
+      (with-redefs
+        [clj-http.client/request
+         (fn [req]
+           (is (= :delete (:method req)))
+           (is (= (str vault-url "/v1/" mount "/metadata/" path-passed-in) (:url req)))
+           (is (= token-passed-in (get (:headers req) "X-Vault-Token")))
+           {:status 500})]
+        (is (false? (vault-kvv2/delete-metadata! client mount path-passed-in)))))))
+
+
+(deftest destroy!-test
+  (let [mount "mount"
+        path-passed-in "path/passed/in"
+        token-passed-in "fake-token"
+        vault-url "https://vault.example.amperity.com"
         client (http-client/http-client vault-url)
         versions [1 2]]
     (vault/authenticate! client :token token-passed-in)
+    (testing "Destroy secrets sends correct request and returns true upon success"
+      (with-redefs
+        [clj-http.client/request
+         (fn [req]
+           (is (= :post (:method req)))
+           (is (= (str vault-url "/v1/" mount "/destroy/" path-passed-in) (:url req)))
+           (is (= token-passed-in (get (:headers req) "X-Vault-Token")))
+           (is (= {:versions versions}
+                  (:form-params req)))
+           {:status 204})]
+        (is (true? (vault-kvv2/destroy-secret! client mount path-passed-in versions)))))
+    (testing "Destroy secrets sends correct request and returns false upon failure"
+      (with-redefs
+        [clj-http.client/request
+         (fn [req]
+           (is (= :post (:method req)))
+           (is (= (str vault-url "/v1/" mount "/destroy/" path-passed-in) (:url req)))
+           (is (= token-passed-in (get (:headers req) "X-Vault-Token")))
+           (is (= {:versions [1]}
+                  (:form-params req)))
+           {:status 500})]
+        (is (false? (vault-kvv2/destroy-secret! client mount path-passed-in [1])))))))
+
+
+(deftest undelete-secret!-test
+  (let [mount "mount"
+        path-passed-in "path/passed/in"
+        token-passed-in "fake-token"
+        vault-url "https://vault.example.amperity.com"
+        client (http-client/http-client vault-url)
+        versions [1 2]]
+    (vault/authenticate! client :token token-passed-in)
     (testing "Undelete secrets sends correct request and returns true upon success"
       (with-redefs
         [clj-http.client/request
@@ -327,28 +351,6 @@
                   (:form-params req)))
            {:status 500})]
         (is (false? (vault-kvv2/undelete-secret! client mount path-passed-in [1])))))))
-=======
-        client (http-client/http-client vault-url)]
-    (vault/authenticate! client :token token-passed-in)
-    (testing "Sends correct request and responds correctly upon success"
-      (with-redefs
-        [clj-http.client/request
-         (fn [req]
-           (is (= :delete (:method req)))
-           (is (= (str vault-url "/v1/" mount "/metadata/" path-passed-in) (:url req)))
-           (is (= token-passed-in (get (:headers req) "X-Vault-Token")))
-           {:status 204})]
-        (is (true? (vault-kvv2/delete-metadata! client mount path-passed-in)))))
-    (testing "Sends correct request and responds correctly upon failure"
-      (with-redefs
-        [clj-http.client/request
-         (fn [req]
-           (is (= :delete (:method req)))
-           (is (= (str vault-url "/v1/" mount "/metadata/" path-passed-in) (:url req)))
-           (is (= token-passed-in (get (:headers req) "X-Vault-Token")))
-           {:status 500})]
-        (is (false? (vault-kvv2/delete-metadata! client mount path-passed-in)))))))
->>>>>>> 5135836a
 
 
 ;; -------- Mock Client -------------------------------------------------------
