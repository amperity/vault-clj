(ns vault.secrets.kvv2
  "Interface for communicating with a Vault key value version 2 secret store (kv)"
  (:require
    [vault.client.api-util :as api-util]
    [vault.core :as vault]))


(defn read-secret
  "Reads a secret from a path. Returns the full map of stored secret data if
  the secret exists, or throws an exception if not.

  Params:
  - `client`: `vault.client`, A client that handles vault auth, leases, and basic CRUD ops
  - `path`: `String`, the path in vault of the secret you wish to read
  - `opts`: `map`, Further optional read described below.

  Additional options may include:
  - `:not-found`, `any`
    If the requested path is not found, return this value instead of throwing
    an exception.
  - `:renew`, `boolean`
    Whether or not to renew this secret when the lease is near expiry.
  - `:rotate`, `boolean`
    Whether or not to rotate this secret when the lease is near expiry and
    cannot be renewed.
  - `:force-read`, `boolean`
    Force the secret to be read from the server even if there is a valid lease cached."
  ([client mount path opts]
   (api-util/supports-not-found
     opts
     (:data (vault/read-secret client (str mount "/data/" path) (dissoc opts :not-found)))))
  ([client mount path]
   (read-secret client mount path nil)))


(defn write-secret!
  "Writes secret data to a path. Returns a boolean indicating whether the write was successful.

  Params:
  - `client`: `vault.client`, A client that handles vault auth, leases, and basic CRUD ops
  - `mount`: `String`, the path in vault of the secret engine you wish to write a secret in
  - `path`: `String`, the path of the secret you wish to write the data to
  - `data`: `map`, the secret data you wish to write"
  [client mount path data]
  (let [result (vault/write-secret! client (str mount "/data/" path) {:data data})]
    (or (:data result) result)))


(defn write-config!
  "Configures backend level settings that are applied to every key in the key-value store for a given secret engine.
   Returns a boolean indicating whether the write was successful.

  Params:
  - `client`: `vault.client`, A client that handles vault auth, leases, and basic CRUD ops
  - `mount`: `String`, the path in vault of the secret engine you wish to configure
  - `config`: `map`, the configurations you wish to write.

  Configuration options are:
  -`:max_versions`: `int`, The number of versions to keep per key. This value applies to all keys, but a key's
  metadata setting can overwrite this value. Once a key has more than the configured allowed versions the oldest
  version will be permanently deleted. Defaults to 10.
  - `:cas_required`: `boolean`, – If true all keys will require the cas parameter to be set on all write requests.
  - `:delete_version_after` `String` – If set, specifies the length of time before a version is deleted.
  Accepts Go duration format string."

  [client mount config]
  (vault/write-secret! client (str mount "/config") config))


(defn read-config
  "Returns the current configuration for the secrets backend at the given path (mount)

  Params:
  - `client`: `vault.client`, A client that handles vault auth, leases, and basic CRUD ops
  - `mount`: `String`, the path in vault of the secret engine you wish to read configurations for
  - `opts`: `map`, options to affect the read call, see `vault.core/read-secret` for more details"
  ([client mount opts]
   (vault/read-secret client (str mount "/config") opts))
  ([client mount]
   (read-config client mount nil)))


<<<<<<< HEAD
(defn destroy-secret!
  "Permanently removes the specified version data for the provided key and version numbers from the key-value store.
   Returns a boolean indicating whether the destroy was successful.

  Params:
  - `client`: `vault.client`, A client that handles vault auth, leases, and basic CRUD ops
  - `mount`: `String`, the path in vault of the secret engine you wish to configure
  - `path`: `String`, the path aligned to the secret you wish to destroy
  - `versions`: `vector<int>`, the versions you want to destroy"
  [client mount path versions]
  (vault/write-secret! client (str mount "/destroy/" path) {:versions versions}))


(defn undelete-secret!
  "Undeletes the data for the provided version and path in the key-value store. This restores the data, allowing it to
  be returned on get requests.

  Params:
  - `client`: `vault.client`, A client that handles vault auth, leases, and basic CRUD ops
  - `mount`: `String`, the path in vault of the secret engine you wish to configure
  - `path`: `String`, the path aligned to the secret you wish to undelete
  - `versions`: `vector<int>`, the versions you want to undelete"
  [client mount path versions]
  (vault/write-secret! client (str mount "/undelete/" path) {:versions versions}))
=======
(defn read-metadata
  "Returns  retrieves the metadata and versions for the secret at the specified path.

  Params:
  - `client`: `vault.client`, A client that handles vault auth, leases, and basic CRUD ops
  - `mount`: `String`, the secret engine mount point you wish to read secret metadata in
  - `path`: `String`, the path in vault of the secret you wish to read metadata for
  - `opts`: `map`, options to affect the read call, see `vault.core/read-secret` for more details"
  ([client mount path opts]
   (vault/read-secret client (str mount "/metadata/" path) opts))
  ([client mount path]
   (read-metadata client mount path nil)))


(defn write-metadata!
  "Creates a new version of a secret at the specified location. If the value does not yet exist, the calling token
  must have an ACL policy granting the create capability. If the value already exists, the calling token must have an
  ACL policy granting the update capability. Returns a boolean indicating whether the write was successful.

  Params:
  - `client`: `vault.client`, A client that handles vault auth, leases, and basic CRUD ops
  - `mount`: `String`, the secret engine mount point you wish to write secret metadata in
  - `path`: `String`, the path in vault of the secret you wish to write metadata for'
  - `metadata`: `map` the metadata you wish to write.

  Metadata options are:
  -`:max_versions`: `int`, The number of versions to keep per key. This value applies to all keys, but a key's
  metadata setting can overwrite this value. Once a key has more than the configured allowed versions the oldest
  version will be permanently deleted. Defaults to 10.
  -`:cas_required`: `boolean`, – If true all keys will require the cas parameter to be set on all write requests.
  - :delete_version_after` `String` – If set, specifies the length of time before a version is deleted.
  Accepts Go duration format string."
  [client mount path metadata]
  (vault/write-secret! client (str mount "/metadata/" path) metadata))
>>>>>>> 5135836a


(defn delete-secret!
  "Performs a soft delete a secret. This marks the versions as deleted and will stop them from being returned from
  reads, but the underlying data will not be removed. A delete can be undone using the `undelete` path.

  - `client`: `vault.client`, A client that handles vault auth, leases, and basic CRUD ops
  - `mount`: `String`, the Vault secret mount (the part of the path which determines which secret engine is used)
  - `path`: `String`, the path aligned to the secret you wish to delete
  - `versions`: `vector<int>`, the versions of that secret you wish to delete, defaults to deleting the latest version"
  ([client mount path versions]
   (if (empty? versions)
     (vault/delete-secret! client (str mount "/data/" path))
     (vault/write-secret! client (str mount "/delete/" path) {:versions versions})))
  ([client mount path]
   (delete-secret! client mount path nil)))


(defn delete-metadata!
  "Permanently deletes the key metadata and all version data for the specified key.
  All version history will be removed. This cannot be undone. A boolean indicating deletion success is returned.

  - `client`: `vault.client`, A client that handles vault auth, leases, and basic CRUD ops
  - `mount`: `String`, the Vault secret mount (the part of the path which determines which secret engine is used)
  - `path`: `String`, the path aligned to the secret you wish to delete all data for"
  [client mount path]
  (vault/delete-secret! client (str mount "/metadata/" path)))<|MERGE_RESOLUTION|>--- conflicted
+++ resolved
@@ -80,32 +80,6 @@
    (read-config client mount nil)))
 
 
-<<<<<<< HEAD
-(defn destroy-secret!
-  "Permanently removes the specified version data for the provided key and version numbers from the key-value store.
-   Returns a boolean indicating whether the destroy was successful.
-
-  Params:
-  - `client`: `vault.client`, A client that handles vault auth, leases, and basic CRUD ops
-  - `mount`: `String`, the path in vault of the secret engine you wish to configure
-  - `path`: `String`, the path aligned to the secret you wish to destroy
-  - `versions`: `vector<int>`, the versions you want to destroy"
-  [client mount path versions]
-  (vault/write-secret! client (str mount "/destroy/" path) {:versions versions}))
-
-
-(defn undelete-secret!
-  "Undeletes the data for the provided version and path in the key-value store. This restores the data, allowing it to
-  be returned on get requests.
-
-  Params:
-  - `client`: `vault.client`, A client that handles vault auth, leases, and basic CRUD ops
-  - `mount`: `String`, the path in vault of the secret engine you wish to configure
-  - `path`: `String`, the path aligned to the secret you wish to undelete
-  - `versions`: `vector<int>`, the versions you want to undelete"
-  [client mount path versions]
-  (vault/write-secret! client (str mount "/undelete/" path) {:versions versions}))
-=======
 (defn read-metadata
   "Returns  retrieves the metadata and versions for the secret at the specified path.
 
@@ -140,7 +114,32 @@
   Accepts Go duration format string."
   [client mount path metadata]
   (vault/write-secret! client (str mount "/metadata/" path) metadata))
->>>>>>> 5135836a
+
+
+(defn destroy-secret!
+  "Permanently removes the specified version data for the provided key and version numbers from the key-value store.
+Returns a boolean indicating whether the destroy was successful.
+
+Params:
+- `client`: `vault.client`, A client that handles vault auth, leases, and basic CRUD ops
+- `mount`: `String`, the path in vault of the secret engine you wish to configure
+- `path`: `String`, the path aligned to the secret you wish to destroy
+- `versions`: `vector<int>`, the versions you want to destroy"
+  [client mount path versions]
+  (vault/write-secret! client (str mount "/destroy/" path) {:versions versions}))
+
+
+(defn undelete-secret!
+  "Undeletes the data for the provided version and path in the key-value store. This restores the data, allowing it to
+be returned on get requests.
+
+Params:
+- `client`: `vault.client`, A client that handles vault auth, leases, and basic CRUD ops
+- `mount`: `String`, the path in vault of the secret engine you wish to configure
+- `path`: `String`, the path aligned to the secret you wish to undelete
+- `versions`: `vector<int>`, the versions you want to undelete"
+  [client mount path versions]
+  (vault/write-secret! client (str mount "/undelete/" path) {:versions versions}))
 
 
 (defn delete-secret!
