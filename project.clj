<<<<<<< HEAD
(defproject amperity/vault-clj "0.3.2"
=======
(defproject amperity/vault-clj "0.3.3"
>>>>>>> bf51b835
  :description "Clojure client for the Vault secret management system."
  :url "https://github.com/amperity/vault-clj"
  :license {:name "Apache License"
            :url "http://www.apache.org/licenses/LICENSE-2.0"}

  :deploy-branches ["master"]

  :dependencies
  [[org.clojure/clojure "1.8.0"]
   [org.clojure/tools.logging "0.3.1"]
   [cheshire "5.6.3"]
   [clj-http "3.3.0"]])<|MERGE_RESOLUTION|>--- conflicted
+++ resolved
@@ -1,8 +1,4 @@
-<<<<<<< HEAD
-(defproject amperity/vault-clj "0.3.2"
-=======
 (defproject amperity/vault-clj "0.3.3"
->>>>>>> bf51b835
   :description "Clojure client for the Vault secret management system."
   :url "https://github.com/amperity/vault-clj"
   :license {:name "Apache License"
