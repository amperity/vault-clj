<<<<<<< HEAD
(defproject counsyl/vault-clj "0.1.0"
=======
(defproject counsyl/vault-clj "0.2.0"
>>>>>>> 3d54c75e
  :description "Clojure client for the Vault secret management system."
  :url "https://github.com/counsyl/vault-clj"
  :license {:name "Apache License"
            :url "http://www.apache.org/licenses/LICENSE-2.0"}

  :signing {:gpg-key "platform@counsyl.com"}
  :deploy-branches ["master"]

  :dependencies
  [[cheshire "5.5.0"]
   [clj-http "2.1.0"]
   [org.clojure/clojure "1.7.0"]
   [org.clojure/tools.logging "0.3.1"]])<|MERGE_RESOLUTION|>--- conflicted
+++ resolved
@@ -1,8 +1,4 @@
-<<<<<<< HEAD
-(defproject counsyl/vault-clj "0.1.0"
-=======
 (defproject counsyl/vault-clj "0.2.0"
->>>>>>> 3d54c75e
   :description "Clojure client for the Vault secret management system."
   :url "https://github.com/counsyl/vault-clj"
   :license {:name "Apache License"
