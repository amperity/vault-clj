<<<<<<< HEAD
(defproject amperity/vault-clj "0.5.0"
=======
(defproject amperity/vault-clj "0.5.1"
>>>>>>> 08234615
  :description "Clojure client for the Vault secret management system."
  :url "https://github.com/amperity/vault-clj"
  :license {:name "Apache License"
            :url "http://www.apache.org/licenses/LICENSE-2.0"}

  :deploy-branches ["master"]
  :pedantic? :abort

  :dependencies
  [[org.clojure/clojure "1.8.0"]
   [org.clojure/tools.logging "0.3.1"]
   [amperity/envoy "0.3.1"]
   [cheshire "5.7.1"]
   [clj-http "2.3.0"]
   [com.stuartsierra/component "0.3.2"]]

  :codox
  {:metadata {:doc/format :markdown}
   :source-uri "https://github.com/amperity/vault-clj/blob/master/{filepath}#L{line}"
   :output-path "target/doc/api"}

  :profiles
  {:dev
   {:dependencies [[commons-logging "1.2"]]}

   :repl
   {:source-paths ["dev"]
    :dependencies [[org.clojure/tools.namespace "0.2.11"]]
    :jvm-opts ["-Dorg.apache.commons.logging.Log=org.apache.commons.logging.impl.SimpleLog"
               "-Dorg.apache.commons.logging.simplelog.showdatetime=true"
               "-Dorg.apache.commons.logging.simplelog.defaultlog=info"
               "-Dorg.apache.commons.logging.simplelog.log.vault=debug"]}

   :test
   {:plugins [[lein-cloverage "1.0.9"]]
    :jvm-opts ["-Dorg.apache.commons.logging.Log=org.apache.commons.logging.impl.NoOpLog"]}})<|MERGE_RESOLUTION|>--- conflicted
+++ resolved
@@ -1,8 +1,4 @@
-<<<<<<< HEAD
-(defproject amperity/vault-clj "0.5.0"
-=======
 (defproject amperity/vault-clj "0.5.1"
->>>>>>> 08234615
   :description "Clojure client for the Vault secret management system."
   :url "https://github.com/amperity/vault-clj"
   :license {:name "Apache License"
