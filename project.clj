<<<<<<< HEAD
(defproject amperity/vault-clj "0.6.0"
=======
(defproject amperity/vault-clj "0.6.2-SNAPSHOT"
>>>>>>> 7df84ff0
  :description "Clojure client for the Vault secret management system."
  :url "https://github.com/amperity/vault-clj"
  :license {:name "Apache License"
            :url "http://www.apache.org/licenses/LICENSE-2.0"}

  :deploy-branches ["master"]
  :pedantic? :abort

  :dependencies
  [[org.clojure/clojure "1.9.0"]
   [org.clojure/tools.logging "0.4.0"]
   [amperity/envoy "0.3.1"]
   [cheshire "5.8.0"]
   [clj-http "2.3.0"]
   [com.stuartsierra/component "0.3.2"]]

  :codox
  {:metadata {:doc/format :markdown}
   :source-uri "https://github.com/amperity/vault-clj/blob/master/{filepath}#L{line}"
   :output-path "target/doc/api"}

  :profiles
  {:dev
   {:dependencies [[commons-logging "1.2"]]}

   :repl
   {:source-paths ["dev"]
    :dependencies [[org.clojure/tools.namespace "0.2.11"]]
    :jvm-opts ["-Dorg.apache.commons.logging.Log=org.apache.commons.logging.impl.SimpleLog"
               "-Dorg.apache.commons.logging.simplelog.showdatetime=true"
               "-Dorg.apache.commons.logging.simplelog.defaultlog=info"
               "-Dorg.apache.commons.logging.simplelog.log.vault=debug"]}

   :test
   {:plugins [[lein-cloverage "1.0.9"]]
    :jvm-opts ["-Dorg.apache.commons.logging.Log=org.apache.commons.logging.impl.NoOpLog"]}})<|MERGE_RESOLUTION|>--- conflicted
+++ resolved
@@ -1,8 +1,4 @@
-<<<<<<< HEAD
-(defproject amperity/vault-clj "0.6.0"
-=======
-(defproject amperity/vault-clj "0.6.2-SNAPSHOT"
->>>>>>> 7df84ff0
+(defproject amperity/vault-clj "0.6.2"
   :description "Clojure client for the Vault secret management system."
   :url "https://github.com/amperity/vault-clj"
   :license {:name "Apache License"
